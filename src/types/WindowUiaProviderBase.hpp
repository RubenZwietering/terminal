--- conflicted
+++ resolved
@@ -1,140 +1,136 @@
-/*++
-Copyright (c) Microsoft Corporation
-Licensed under the MIT license.
-
-Module Name:
-- WindowUiaProviderBase.hpp
-
-Abstract:
-- This module provides UI Automation access to the console window to
-  support both automation tests and accessibility (screen reading)
-  applications.
-- Based on examples, sample code, and guidance from
-  https://msdn.microsoft.com/en-us/library/windows/desktop/ee671596(v=vs.85).aspx
-
-Author(s):
-- Michael Niksa (MiNiksa)     2017
-- Austin Diviness (AustDi)    2017
-- Carlos Zamora (cazamor)     2019
---*/
-
-#pragma once
-
-<<<<<<< HEAD
-#include <UIAutomationCore.h>
-
-=======
->>>>>>> eb480b6b
-#include <wrl/implements.h>
-
-namespace Microsoft::Console::Types
-{
-    class IUiaWindow;
-
-    class WindowUiaProviderBase :
-        public WRL::RuntimeClass<WRL::RuntimeClassFlags<WRL::ClassicCom | WRL::InhibitFtmBase>, IRawElementProviderSimple, IRawElementProviderFragment, IRawElementProviderFragmentRoot>
-    {
-    public:
-        ~WindowUiaProviderBase() = default;
-
-    protected:
-        WindowUiaProviderBase() = default;
-        HRESULT RuntimeClassInitialize(IUiaWindow* baseWindow) noexcept;
-
-        WindowUiaProviderBase(const WindowUiaProviderBase&) = default;
-        WindowUiaProviderBase(WindowUiaProviderBase&&) = default;
-        WindowUiaProviderBase& operator=(const WindowUiaProviderBase&) = default;
-        WindowUiaProviderBase& operator=(WindowUiaProviderBase&&) = default;
-
-    public:
-        [[nodiscard]] virtual HRESULT Signal(_In_ EVENTID id) = 0;
-        [[nodiscard]] virtual HRESULT SetTextAreaFocus() = 0;
-
-        // IRawElementProviderSimple methods
-        IFACEMETHODIMP get_ProviderOptions(_Out_ ProviderOptions* pOptions) override;
-        IFACEMETHODIMP GetPatternProvider(_In_ PATTERNID iid,
-                                          _COM_Outptr_result_maybenull_ IUnknown** ppInterface) override;
-        IFACEMETHODIMP GetPropertyValue(_In_ PROPERTYID idProp,
-                                        _Out_ VARIANT* pVariant) override;
-        IFACEMETHODIMP get_HostRawElementProvider(_COM_Outptr_result_maybenull_ IRawElementProviderSimple** ppProvider) override;
-
-        // IRawElementProviderFragment methods
-        virtual IFACEMETHODIMP Navigate(_In_ NavigateDirection direction,
-                                        _COM_Outptr_result_maybenull_ IRawElementProviderFragment** ppProvider) = 0;
-        IFACEMETHODIMP GetRuntimeId(_Outptr_result_maybenull_ SAFEARRAY** ppRuntimeId) override;
-        IFACEMETHODIMP get_BoundingRectangle(_Out_ UiaRect* pRect) override;
-        IFACEMETHODIMP GetEmbeddedFragmentRoots(_Outptr_result_maybenull_ SAFEARRAY** ppRoots) override;
-        virtual IFACEMETHODIMP SetFocus() = 0;
-        IFACEMETHODIMP get_FragmentRoot(_COM_Outptr_result_maybenull_ IRawElementProviderFragmentRoot** ppProvider) override;
-
-        // IRawElementProviderFragmentRoot methods
-        virtual IFACEMETHODIMP ElementProviderFromPoint(_In_ double x,
-                                                        _In_ double y,
-                                                        _COM_Outptr_result_maybenull_ IRawElementProviderFragment** ppProvider) = 0;
-        virtual IFACEMETHODIMP GetFocus(_COM_Outptr_result_maybenull_ IRawElementProviderFragment** ppProvider) = 0;
-
-        RECT GetWindowRect() const noexcept;
-        HWND GetWindowHandle() const;
-        void ChangeViewport(const SMALL_RECT NewWindow);
-
-    protected:
-        // this is used to prevent the object from
-        // signaling an event while it is already in the
-        // process of signalling another event.
-        // This fixes a problem with JAWS where it would
-        // call a public method that calls
-        // UiaRaiseAutomationEvent to signal something
-        // happened, which JAWS then detects the signal
-        // and calls the same method in response,
-        // eventually overflowing the stack.
-        // We aren't using this as a cheap locking
-        // mechanism for multi-threaded code.
-        std::map<EVENTID, bool> _signalEventFiring;
-
-        [[nodiscard]] HRESULT _EnsureValidHwnd() const;
-
-        const OLECHAR* AutomationIdPropertyName = L"Console Window";
-        const OLECHAR* ProviderDescriptionPropertyName = L"Microsoft Console Host Window";
-
-    private:
-        IUiaWindow* _baseWindow;
-    };
-
-    namespace WindowUiaProviderTracing
-    {
-        enum class ApiCall
-        {
-            Create,
-            Signal,
-            AddRef,
-            Release,
-            QueryInterface,
-            GetProviderOptions,
-            GetPatternProvider,
-            GetPropertyValue,
-            GetHostRawElementProvider,
-            Navigate,
-            GetRuntimeId,
-            GetBoundingRectangle,
-            GetEmbeddedFragmentRoots,
-            SetFocus,
-            GetFragmentRoot,
-            ElementProviderFromPoint,
-            GetFocus
-        };
-
-        struct IApiMsg
-        {
-        };
-
-        struct ApiMessageSignal : public IApiMsg
-        {
-            EVENTID Signal;
-        };
-
-        struct ApiMsgNavigate : public IApiMsg
-        {
-            NavigateDirection Direction;
-        };
-    }
-}
+/*++
+Copyright (c) Microsoft Corporation
+Licensed under the MIT license.
+
+Module Name:
+- WindowUiaProviderBase.hpp
+
+Abstract:
+- This module provides UI Automation access to the console window to
+  support both automation tests and accessibility (screen reading)
+  applications.
+- Based on examples, sample code, and guidance from
+  https://msdn.microsoft.com/en-us/library/windows/desktop/ee671596(v=vs.85).aspx
+
+Author(s):
+- Michael Niksa (MiNiksa)     2017
+- Austin Diviness (AustDi)    2017
+- Carlos Zamora (cazamor)     2019
+--*/
+
+#pragma once
+
+#include <UIAutomationCore.h>
+#include <wrl/implements.h>
+
+namespace Microsoft::Console::Types
+{
+    class IUiaWindow;
+
+    class WindowUiaProviderBase :
+        public WRL::RuntimeClass<WRL::RuntimeClassFlags<WRL::ClassicCom | WRL::InhibitFtmBase>, IRawElementProviderSimple, IRawElementProviderFragment, IRawElementProviderFragmentRoot>
+    {
+    public:
+        ~WindowUiaProviderBase() = default;
+
+    protected:
+        WindowUiaProviderBase() = default;
+        HRESULT RuntimeClassInitialize(IUiaWindow* baseWindow) noexcept;
+
+        WindowUiaProviderBase(const WindowUiaProviderBase&) = default;
+        WindowUiaProviderBase(WindowUiaProviderBase&&) = default;
+        WindowUiaProviderBase& operator=(const WindowUiaProviderBase&) = default;
+        WindowUiaProviderBase& operator=(WindowUiaProviderBase&&) = default;
+
+    public:
+        [[nodiscard]] virtual HRESULT Signal(_In_ EVENTID id) = 0;
+        [[nodiscard]] virtual HRESULT SetTextAreaFocus() = 0;
+
+        // IRawElementProviderSimple methods
+        IFACEMETHODIMP get_ProviderOptions(_Out_ ProviderOptions* pOptions) override;
+        IFACEMETHODIMP GetPatternProvider(_In_ PATTERNID iid,
+                                          _COM_Outptr_result_maybenull_ IUnknown** ppInterface) override;
+        IFACEMETHODIMP GetPropertyValue(_In_ PROPERTYID idProp,
+                                        _Out_ VARIANT* pVariant) override;
+        IFACEMETHODIMP get_HostRawElementProvider(_COM_Outptr_result_maybenull_ IRawElementProviderSimple** ppProvider) override;
+
+        // IRawElementProviderFragment methods
+        virtual IFACEMETHODIMP Navigate(_In_ NavigateDirection direction,
+                                        _COM_Outptr_result_maybenull_ IRawElementProviderFragment** ppProvider) = 0;
+        IFACEMETHODIMP GetRuntimeId(_Outptr_result_maybenull_ SAFEARRAY** ppRuntimeId) override;
+        IFACEMETHODIMP get_BoundingRectangle(_Out_ UiaRect* pRect) override;
+        IFACEMETHODIMP GetEmbeddedFragmentRoots(_Outptr_result_maybenull_ SAFEARRAY** ppRoots) override;
+        virtual IFACEMETHODIMP SetFocus() = 0;
+        IFACEMETHODIMP get_FragmentRoot(_COM_Outptr_result_maybenull_ IRawElementProviderFragmentRoot** ppProvider) override;
+
+        // IRawElementProviderFragmentRoot methods
+        virtual IFACEMETHODIMP ElementProviderFromPoint(_In_ double x,
+                                                        _In_ double y,
+                                                        _COM_Outptr_result_maybenull_ IRawElementProviderFragment** ppProvider) = 0;
+        virtual IFACEMETHODIMP GetFocus(_COM_Outptr_result_maybenull_ IRawElementProviderFragment** ppProvider) = 0;
+
+        RECT GetWindowRect() const noexcept;
+        HWND GetWindowHandle() const;
+        void ChangeViewport(const SMALL_RECT NewWindow);
+
+    protected:
+        // this is used to prevent the object from
+        // signaling an event while it is already in the
+        // process of signalling another event.
+        // This fixes a problem with JAWS where it would
+        // call a public method that calls
+        // UiaRaiseAutomationEvent to signal something
+        // happened, which JAWS then detects the signal
+        // and calls the same method in response,
+        // eventually overflowing the stack.
+        // We aren't using this as a cheap locking
+        // mechanism for multi-threaded code.
+        std::map<EVENTID, bool> _signalEventFiring;
+
+        [[nodiscard]] HRESULT _EnsureValidHwnd() const;
+
+        const OLECHAR* AutomationIdPropertyName = L"Console Window";
+        const OLECHAR* ProviderDescriptionPropertyName = L"Microsoft Console Host Window";
+
+    private:
+        IUiaWindow* _baseWindow;
+    };
+
+    namespace WindowUiaProviderTracing
+    {
+        enum class ApiCall
+        {
+            Create,
+            Signal,
+            AddRef,
+            Release,
+            QueryInterface,
+            GetProviderOptions,
+            GetPatternProvider,
+            GetPropertyValue,
+            GetHostRawElementProvider,
+            Navigate,
+            GetRuntimeId,
+            GetBoundingRectangle,
+            GetEmbeddedFragmentRoots,
+            SetFocus,
+            GetFragmentRoot,
+            ElementProviderFromPoint,
+            GetFocus
+        };
+
+        struct IApiMsg
+        {
+        };
+
+        struct ApiMessageSignal : public IApiMsg
+        {
+            EVENTID Signal;
+        };
+
+        struct ApiMsgNavigate : public IApiMsg
+        {
+            NavigateDirection Direction;
+        };
+    }
+}