﻿<?xml version="1.0" encoding="utf-8"?>
<root>
  <!-- 
    Microsoft ResX Schema 
    
    Version 2.0
    
    The primary goals of this format is to allow a simple XML format 
    that is mostly human readable. The generation and parsing of the 
    various data types are done through the TypeConverter classes 
    associated with the data types.
    
    Example:
    
    ... ado.net/XML headers & schema ...
    <resheader name="resmimetype">text/microsoft-resx</resheader>
    <resheader name="version">2.0</resheader>
    <resheader name="reader">System.Resources.ResXResourceReader, System.Windows.Forms, ...</resheader>
    <resheader name="writer">System.Resources.ResXResourceWriter, System.Windows.Forms, ...</resheader>
    <data name="Name1"><value>this is my long string</value><comment>this is a comment</comment></data>
    <data name="Color1" type="System.Drawing.Color, System.Drawing">Blue</data>
    <data name="Bitmap1" mimetype="application/x-microsoft.net.object.binary.base64">
        <value>[base64 mime encoded serialized .NET Framework object]</value>
    </data>
    <data name="Icon1" type="System.Drawing.Icon, System.Drawing" mimetype="application/x-microsoft.net.object.bytearray.base64">
        <value>[base64 mime encoded string representing a byte array form of the .NET Framework object]</value>
        <comment>This is a comment</comment>
    </data>
                
    There are any number of "resheader" rows that contain simple 
    name/value pairs.
    
    Each data row contains a name, and value. The row also contains a 
    type or mimetype. Type corresponds to a .NET class that support 
    text/value conversion through the TypeConverter architecture. 
    Classes that don't support this are serialized and stored with the 
    mimetype set.
    
    The mimetype is used for serialized objects, and tells the 
    ResXResourceReader how to depersist the object. This is currently not 
    extensible. For a given mimetype the value must be set accordingly:
    
    Note - application/x-microsoft.net.object.binary.base64 is the format 
    that the ResXResourceWriter will generate, however the reader can 
    read any of the formats listed below.
    
    mimetype: application/x-microsoft.net.object.binary.base64
    value   : The object must be serialized with 
            : System.Runtime.Serialization.Formatters.Binary.BinaryFormatter
            : and then encoded with base64 encoding.
    
    mimetype: application/x-microsoft.net.object.soap.base64
    value   : The object must be serialized with 
            : System.Runtime.Serialization.Formatters.Soap.SoapFormatter
            : and then encoded with base64 encoding.

    mimetype: application/x-microsoft.net.object.bytearray.base64
    value   : The object must be serialized into a byte array 
            : using a System.ComponentModel.TypeConverter
            : and then encoded with base64 encoding.
    -->
  <xsd:schema id="root" xmlns="" xmlns:xsd="http://www.w3.org/2001/XMLSchema" xmlns:msdata="urn:schemas-microsoft-com:xml-msdata">
    <xsd:import namespace="http://www.w3.org/XML/1998/namespace" />
    <xsd:element name="root" msdata:IsDataSet="true">
      <xsd:complexType>
        <xsd:choice maxOccurs="unbounded">
          <xsd:element name="metadata">
            <xsd:complexType>
              <xsd:sequence>
                <xsd:element name="value" type="xsd:string" minOccurs="0" />
              </xsd:sequence>
              <xsd:attribute name="name" use="required" type="xsd:string" />
              <xsd:attribute name="type" type="xsd:string" />
              <xsd:attribute name="mimetype" type="xsd:string" />
              <xsd:attribute ref="xml:space" />
            </xsd:complexType>
          </xsd:element>
          <xsd:element name="assembly">
            <xsd:complexType>
              <xsd:attribute name="alias" type="xsd:string" />
              <xsd:attribute name="name" type="xsd:string" />
            </xsd:complexType>
          </xsd:element>
          <xsd:element name="data">
            <xsd:complexType>
              <xsd:sequence>
                <xsd:element name="value" type="xsd:string" minOccurs="0" msdata:Ordinal="1" />
                <xsd:element name="comment" type="xsd:string" minOccurs="0" msdata:Ordinal="2" />
              </xsd:sequence>
              <xsd:attribute name="name" type="xsd:string" use="required" msdata:Ordinal="1" />
              <xsd:attribute name="type" type="xsd:string" msdata:Ordinal="3" />
              <xsd:attribute name="mimetype" type="xsd:string" msdata:Ordinal="4" />
              <xsd:attribute ref="xml:space" />
            </xsd:complexType>
          </xsd:element>
          <xsd:element name="resheader">
            <xsd:complexType>
              <xsd:sequence>
                <xsd:element name="value" type="xsd:string" minOccurs="0" msdata:Ordinal="1" />
              </xsd:sequence>
              <xsd:attribute name="name" type="xsd:string" use="required" />
            </xsd:complexType>
          </xsd:element>
        </xsd:choice>
      </xsd:complexType>
    </xsd:element>
  </xsd:schema>
  <resheader name="resmimetype">
    <value>text/microsoft-resx</value>
  </resheader>
  <resheader name="version">
    <value>2.0</value>
  </resheader>
  <resheader name="reader">
    <value>System.Resources.ResXResourceReader, System.Windows.Forms, Version=4.0.0.0, Culture=neutral, PublicKeyToken=b77a5c561934e089</value>
  </resheader>
  <resheader name="writer">
    <value>System.Resources.ResXResourceWriter, System.Windows.Forms, Version=4.0.0.0, Culture=neutral, PublicKeyToken=b77a5c561934e089</value>
  </resheader>
  <data name="IniLoadError" xml:space="preserve">
    <value>Error loading ini file "{0}"</value>
  </data>
  <data name="IniParseError" xml:space="preserve">
    <value>Error loading ini file "{0}"
    for key "{1}"
    the value "{2}" is invalid</value>
  </data>
  <data name="InvalidColor" xml:space="preserve">
    <value>Invalid Color</value>
  </data>
  <data name="InvalidNumberOfColors" xml:space="preserve">
    <value>Invalid scheme - did not find 16 colors</value>
  </data>
  <data name="OutputUsage" xml:space="preserve">
    <value>Usage: colortool -o &lt;filename&gt;</value>
  </data>
  <data name="SchemeNotFound" xml:space="preserve">
    <value>Could not find or load "{0}"</value>
  </data>
  <data name="Usage" xml:space="preserve">
    <value>Usage:
    colortool.exe [options] &lt;schemename&gt;
ColorTool is a utility for helping to set the color palette of the Windows Console.
<<<<<<< HEAD
By default, applies the colors in the specified .itermcolors or .ini file to the current console window.
=======
By default, applies the colors in the specified .itermcolors, .json or .ini file to the current console window.
>>>>>>> 52ef4753
This does NOT save the properties automatically. For that, you'll need to open the properties sheet and hit "Ok".
Included should be a `schemes/` directory with a selection of schemes of both formats for examples.
Feel free to add your own preferred scheme to that directory.
Arguments:
<<<<<<< HEAD
    &lt;schemename&gt;: The name of a color scheme. ct will try to first load it as an .itermcolors color scheme.
                  If that fails, it will look for it as an .ini file color scheme.
=======
    &lt;schemename&gt;: The name of a color scheme. ct will try to first load it as an .ini file color scheme
                  If that fails, it will look for it as a .json file color scheme
                  If that fails, it will look for it as an .itermcolors file color scheme.
>>>>>>> 52ef4753
Options:
    -?, --help     : Display this help message
    -c, --current  : Print the color table for the currently applied scheme
    -q, --quiet    : Don't print the color table after applying
<<<<<<< HEAD
=======
    -e, --errors   : Report scheme parsing errors on the console
>>>>>>> 52ef4753
    -d, --defaults : Apply the scheme to only the defaults in the registry
    -b, --both     : Apply the scheme to both the current console and the defaults.
    -x, --xterm    : Set the colors using VT sequences. Used for setting the colors in WSL.
                     Only works in Windows versions &gt;= 17048.
    -s, --schemes  : Displays all available schemes
<<<<<<< HEAD
    -l, --location : Displays the full path to the schemes directory
=======
>>>>>>> 52ef4753
    -v, --version  : Display the version number
    -o, --output &lt;filename&gt; : output the current color table to an file (in .ini format)

Available importers:
  {0}</value>
  </data>
  <data name="WroteToDefaults" xml:space="preserve">
    <value>Wrote selected scheme to the defaults.</value>
  </data>
</root><|MERGE_RESOLUTION|>--- conflicted
+++ resolved
@@ -141,40 +141,25 @@
     <value>Usage:
     colortool.exe [options] &lt;schemename&gt;
 ColorTool is a utility for helping to set the color palette of the Windows Console.
-<<<<<<< HEAD
-By default, applies the colors in the specified .itermcolors or .ini file to the current console window.
-=======
 By default, applies the colors in the specified .itermcolors, .json or .ini file to the current console window.
->>>>>>> 52ef4753
 This does NOT save the properties automatically. For that, you'll need to open the properties sheet and hit "Ok".
 Included should be a `schemes/` directory with a selection of schemes of both formats for examples.
 Feel free to add your own preferred scheme to that directory.
 Arguments:
-<<<<<<< HEAD
-    &lt;schemename&gt;: The name of a color scheme. ct will try to first load it as an .itermcolors color scheme.
-                  If that fails, it will look for it as an .ini file color scheme.
-=======
     &lt;schemename&gt;: The name of a color scheme. ct will try to first load it as an .ini file color scheme
                   If that fails, it will look for it as a .json file color scheme
                   If that fails, it will look for it as an .itermcolors file color scheme.
->>>>>>> 52ef4753
 Options:
     -?, --help     : Display this help message
     -c, --current  : Print the color table for the currently applied scheme
     -q, --quiet    : Don't print the color table after applying
-<<<<<<< HEAD
-=======
     -e, --errors   : Report scheme parsing errors on the console
->>>>>>> 52ef4753
     -d, --defaults : Apply the scheme to only the defaults in the registry
     -b, --both     : Apply the scheme to both the current console and the defaults.
     -x, --xterm    : Set the colors using VT sequences. Used for setting the colors in WSL.
                      Only works in Windows versions &gt;= 17048.
     -s, --schemes  : Displays all available schemes
-<<<<<<< HEAD
     -l, --location : Displays the full path to the schemes directory
-=======
->>>>>>> 52ef4753
     -v, --version  : Display the version number
     -o, --output &lt;filename&gt; : output the current color table to an file (in .ini format)
 
