--- conflicted
+++ resolved
@@ -57,14 +57,11 @@
         [DllImport("kernel32.dll", SetLastError = true)]
         public static extern bool SetConsoleScreenBufferInfoEx(IntPtr ConsoleOutput, ref CONSOLE_SCREEN_BUFFER_INFO_EX ConsoleScreenBufferInfoEx);
 
-<<<<<<< HEAD
         [DllImport("kernel32.dll", SetLastError = true)]
         public static extern bool SetConsoleMode(IntPtr hConsoleHandle, int mode);
 
         [DllImport("kernel32.dll", SetLastError = true)]
         public static extern bool GetConsoleMode(IntPtr handle, out int mode);
-=======
->>>>>>> 49b3df3d
         ////////////////////////////////////////////////////////////////////////
 
         public static uint RGB(int r, int g, int b)
